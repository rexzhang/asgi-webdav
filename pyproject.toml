--- conflicted
+++ resolved
@@ -49,11 +49,7 @@
 dependencies = { file = "requirements.d/basic.txt" }
 
 [tool.setuptools.dynamic.optional-dependencies]
-<<<<<<< HEAD
-full = { file = ["requirements.d/standalone.txt", "requirements.d/ldap.txt", "requirements.d/webhdfs.txt"] }
-=======
 full = { file = "requirements.d/full.txt" }
->>>>>>> 9bf43f48
 ldap = { file = "requirements.d/ldap.txt" }
 standalone = { file = "requirements.d/standalone.txt" }
 webhdfs = { file = "requirements.d/webhdfs.txt" }
