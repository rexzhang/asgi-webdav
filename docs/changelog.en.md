# Changelog

## 1.6.0

- feat: new config, HTTPBasicAuth.cache_timeout
- feat: new config, Compression.enable
- feat: both support .toml and .json config file
<<<<<<< HEAD
- Implement a WebHDFS provider, contributed by [PIC](https://www.pic.es)
=======
- feat: support optional anonymous user, thanks [PIC](https://www.pic.es)
>>>>>>> 9bf43f48

## 1.5.0 - 20250628

- Breaking Change
  - feat: `config.Provider` has new `ignore_property_extra` poperty, default is `True`
- Allow authenticating any user from LDAP server, thanks [PIC](https://www.pic.es)
- feat: better timezone support, get timezone from env `TZ`
- feat: `HTTPBasicAuth`'s cache is now configurable

## 1.4.2 - 20250424

- Fix, ensure expected HTTP response header is included in responses, thanks [SilviaSWR](https://github.com/SilviaSWR)
- Add, handle non-existing parent folder, thanks [SilviaSWR](https://github.com/SilviaSWR)

## 1.4.1 - 20240626

- Add, config in-container host,port and configfile by env, thanks [bonjour-py](https://github.com/bonjour-py)
- Add, push docker image to ghcr by github action, thanks [bonjour-py](https://github.com/bonjour-py)

## 1.4.0 - 20240319

- Add a dead simple implementation for "read only" mode, it's not a WebDAV's ACL "read only"
- Add, take query_string from ASGI scope to DAVRequest
- Add, DAVRequest support all HTTP method, include POST and UNKNOWN
- Add, new config for logging
- Update, optimization `HideFileInDir` logic
- Update client user-agent regex
- Upgrade xmltodict to 0.13.x
- Update pydantic to 2.4+
- Update docs

## 1.3.2 - 2022-10-08

- Fix method PROPFIND's compatibility(litmus/0.13 neon/0.31.2)

## 1.3.1 - 2022-09-30

- Add ARMv7 into Docker targets

## 1.3.0 - 2022-09-30

- Add `examples.work_together_with_other_asgi_app.py`, thanks [davidbrochart](https://github.com/davidbrochart)
- LDAP is now optional
- uvicorn is now optional
- `FileSystemProvider` uses more aiofiles API
- Change `DAVRequest.depth`'s default value from `DAVDepth.infinity` to DAVDepth.d0
- ~~PROPFIND will return 200 if only one DAV property response in the return~~

## 1.2.0 - 2022-06-20

- Broken change
  - Change `Config.compression.user_content_type_rule` to `Config.compression.content_type_user_rule`
- Add more support for HTTP header: Range
- Fix HTTP Digest rules checker
- Add a new property `DAVResponse.compression_method`

## 1.1.0 - 2022-06-05

- Add new feature: CORS
- Reduce Docker image size

## 1.0.0 - 2022-03-09

- Broken change
  - Remove feature: DirBrowserIgnore
- Change docker base image from slim -> alpine,
- Add non-root support in docker container
- Add new feature: hide file in directory
- Add hashlib mode for stored password
- Add HTTP Digest mode for stored password
- Add LDAP mode for stored password

## 0.9.1 - 2021-08-02

- Fix bug

## 0.9.0 - 2021-08-02

- Add Config.http_digest_auth.enable_rule

## 0.8.1 - 2021-07-30

- Fix Dockerfile

## 0.8.0 - 2021-07-30

- Real client ip address
- CLI support
- Release Windows/macOS package

## 0.7.0 - 2021-07-03

- Add logging page: /\_/admin/logging
- Disable Digest auth in default
- Support header Accept-Ranges/Range/Content-Range (Incomplete implementation)
- Fix bug: can't access home dir when it can't access share dir

## 0.6.1 - 2021-06-23

- Compatible with Window10 Explorer(Microsoft-WebDAV-MiniRedir/10.0.19043)

## 0.6.0 - 2021-06-22

- Support HTTP Digest authentication
- Code optimization

## 0.5.0 - 2021-05-14

- Text file charset detect
- Support gzip/brotli in response
- Fix bug: Content-Encoding

## 0.4.0 - 2021-05-10

- Support ignore rules in web dir browser
- Configurable guess_type()

## 0.3.1 - 2021-05-06

- Broken change:
  - Config.username/password => Config.account_mapping
  - Environment Variable Name
- Add multi-account support
- Add permission support
- Add home_dir support

## 0.2.1 - 2021-04-27

- Add web dir browser

## 0.1.1 - 2021-03-26

- Fix bug

## 0.1.0 - 2021-03-25

- first release<|MERGE_RESOLUTION|>--- conflicted
+++ resolved
@@ -5,11 +5,8 @@
 - feat: new config, HTTPBasicAuth.cache_timeout
 - feat: new config, Compression.enable
 - feat: both support .toml and .json config file
-<<<<<<< HEAD
+- feat: support optional anonymous user, thanks [PIC](https://www.pic.es)
 - Implement a WebHDFS provider, contributed by [PIC](https://www.pic.es)
-=======
-- feat: support optional anonymous user, thanks [PIC](https://www.pic.es)
->>>>>>> 9bf43f48
 
 ## 1.5.0 - 20250628
 
