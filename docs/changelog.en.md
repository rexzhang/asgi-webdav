--- conflicted
+++ resolved
@@ -1,14 +1,10 @@
 # Changelog
 
-<<<<<<< HEAD
-## 1.4.2 - 20250422
+## 1.4.2 -
 
 - Fix, ensure expected HTTP response header is included in responses, thanks [SilviaSWR](https://github.com/SilviaSWR)
-=======
-## 1.4.2 - 20250423
+- Add, handle non-existing parent folder, thanks [SilviaSWR](https://github.com/SilviaSWR)
 
-- Add, handle non-existing parent folder, thanks [SilviaSWR](https://github.com/SilviaSWR)
->>>>>>> 69f5fe62
 
 ## 1.4.1 - 20240626
 
